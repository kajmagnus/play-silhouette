import play.Project._

name := "silhouette"

version := "master-SNAPSHOT"

libraryDependencies ++= Seq(
  cache,
  "com.typesafe" %% "play-plugins-util" % "2.2.0",
  "com.typesafe" %% "play-plugins-mailer" % "2.2.0",
  "org.mindrot" % "jbcrypt" % "0.3m",
  "org.mockito" % "mockito-core" % "1.9.5" % "test"
)

resolvers ++= Seq(
  Resolver.typesafeRepo("releases")
)

publishMavenStyle := false

publishTo <<= (version) { v: String =>
  val status = if(v.trim.endsWith("-SNAPSHOT")) "snapshots" else "releases"
  Some(Resolver.sbtPluginRepo(status))
}

<<<<<<< HEAD
playScalaSettings
=======
playScalaSettings

scalacOptions ++= Seq(
  "-deprecation",
  "-feature",
  "-unchecked"
)
>>>>>>> 1c14d5dd
<|MERGE_RESOLUTION|>--- conflicted
+++ resolved
@@ -23,14 +23,10 @@
   Some(Resolver.sbtPluginRepo(status))
 }
 
-<<<<<<< HEAD
-playScalaSettings
-=======
 playScalaSettings
 
 scalacOptions ++= Seq(
   "-deprecation",
   "-feature",
   "-unchecked"
-)
->>>>>>> 1c14d5dd
+)